// -*- mode: rust; -*-
//
// This file is part of schnorrkel.
// Copyright (c) 2019 Web 3 Foundation
// See LICENSE for licensing information.
//
// Authors:
// - Jeffrey Burdges <jeff@web3.foundation>

//! ### Schnorr signature contexts and configuration, adaptable to most Schnorr signature schemes.

use core::cell::RefCell;

use rand_core::{RngCore, CryptoRng};

use merlin::Transcript;

use curve25519_dalek::digest::{Update, FixedOutput, ExtendableOutput, XofReader};
use curve25519_dalek::digest::generic_array::typenum::{U32, U64};

use curve25519_dalek::ristretto::CompressedRistretto; // RistrettoPoint
use curve25519_dalek::scalar::Scalar;

// === Signing context as transcript === //

/// Schnorr signing transcript
///
/// We envision signatures being on messages, but if a signature occurs
/// inside a larger protocol then the signature scheme's internal
/// transcript may exist before or persist after signing.
///
/// In this trait, we provide an interface for Schnorr signature-like
/// constructions that is compatable with `merlin::Transcript`, but
/// abstract enough to support conventional hash functions as well.
///
/// We warn however that conventional hash functions do not provide
/// strong enough domain separation for usage via `&mut` references.
///
/// We fold randomness into witness generation here too, which
/// gives every function that takes a `SigningTranscript` a default
/// argument `rng: impl Rng = thread_rng()` too.
///
/// We also abstract over owned and borrowed `merlin::Transcript`s,
/// so that simple use cases do not suffer from our support for.
pub trait SigningTranscript {
    /// Extend transcript with some bytes, shadowed by `merlin::Transcript`.
    fn commit_bytes(&mut self, label: &'static [u8], bytes: &[u8]);

    /// Extend transcript with a protocol name
    fn proto_name(&mut self, label: &'static [u8]) {
        self.commit_bytes(b"proto-name", label);
    }

    /// Extend the transcript with a compressed Ristretto point
    fn commit_point(&mut self, label: &'static [u8], compressed: &CompressedRistretto) {
        self.commit_bytes(label, compressed.as_bytes());
    }

    /// Produce some challenge bytes, shadowed by `merlin::Transcript`.
    fn challenge_bytes(&mut self, label: &'static [u8], dest: &mut [u8]);

    /// Produce the public challenge scalar `e`.
    fn challenge_scalar(&mut self, label: &'static [u8]) -> Scalar {
        let mut buf = [0; 64];
        self.challenge_bytes(label, &mut buf);
        Scalar::from_bytes_mod_order_wide(&buf)
    }

    /// Produce a secret witness scalar `k`, aka nonce, from the protocol
    /// transcript and any "nonce seeds" kept with the secret keys.
    fn witness_scalar(&self, label: &'static [u8], nonce_seeds: &[&[u8]]) -> Scalar {
        let mut scalar_bytes = [0u8; 64];
        self.witness_bytes(label, &mut scalar_bytes, nonce_seeds);
        Scalar::from_bytes_mod_order_wide(&scalar_bytes)
    }

    /// Produce secret witness bytes from the protocol transcript
    /// and any "nonce seeds" kept with the secret keys.
    fn witness_bytes(&self, label: &'static [u8], dest: &mut [u8], nonce_seeds: &[&[u8]]) {
        self.witness_bytes_rng(label, dest, nonce_seeds, super::getrandom_or_panic())
    }

    /// Produce secret witness bytes from the protocol transcript
    /// and any "nonce seeds" kept with the secret keys.
    fn witness_bytes_rng<R>(
        &self,
        label: &'static [u8],
        dest: &mut [u8],
        nonce_seeds: &[&[u8]],
        rng: R,
    ) where
        R: RngCore + CryptoRng;
}

/// We delegates any mutable reference to its base type, like `&mut Rng`
/// or similar to `BorrowMut<..>` do, but doing so here simplifies
/// alternative implementations.
#[rustfmt::skip]
impl<T> SigningTranscript for &mut T
where
    T: SigningTranscript + ?Sized,
{
    #[inline(always)]
    fn commit_bytes(&mut self, label: &'static [u8], bytes: &[u8]) {
        (**self).commit_bytes(label, bytes)
    }
    #[inline(always)]
    fn proto_name(&mut self, label: &'static [u8]) {
        (**self).proto_name(label)
    }
    #[inline(always)]
    fn commit_point(&mut self, label: &'static [u8], compressed: &CompressedRistretto) {
        (**self).commit_point(label, compressed)
    }
    #[inline(always)]
    fn challenge_bytes(&mut self, label: &'static [u8], dest: &mut [u8]) {
        (**self).challenge_bytes(label, dest)
    }
    #[inline(always)]
    fn challenge_scalar(&mut self, label: &'static [u8]) -> Scalar {
        (**self).challenge_scalar(label)
    }
    #[inline(always)]
    fn witness_scalar(&self, label: &'static [u8], nonce_seeds: &[&[u8]]) -> Scalar {
        (**self).witness_scalar(label, nonce_seeds)
    }
    #[inline(always)]
    fn witness_bytes(&self, label: &'static [u8], dest: &mut [u8], nonce_seeds: &[&[u8]]) {
        (**self).witness_bytes(label, dest, nonce_seeds)
    }
    #[inline(always)]
    fn witness_bytes_rng<R>(
        &self,
        label: &'static [u8],
        dest: &mut [u8],
        nonce_seeds: &[&[u8]],
        rng: R,
    ) where
        R: RngCore + CryptoRng,
    {
        (**self).witness_bytes_rng(label, dest, nonce_seeds, rng)
    }
}

/// We delegate `SigningTranscript` methods to the corresponding
/// inherent methods of `merlin::Transcript` and implement two
/// witness methods to avoid overwriting the `merlin::TranscriptRng`
/// machinery.
impl SigningTranscript for Transcript {
    fn commit_bytes(&mut self, label: &'static [u8], bytes: &[u8]) {
        Transcript::append_message(self, label, bytes)
    }

    fn challenge_bytes(&mut self, label: &'static [u8], dest: &mut [u8]) {
        Transcript::challenge_bytes(self, label, dest)
    }

    fn witness_bytes_rng<R>(
        &self,
        label: &'static [u8],
        dest: &mut [u8],
        nonce_seeds: &[&[u8]],
        mut rng: R,
    ) where
        R: RngCore + CryptoRng,
    {
        let mut br = self.build_rng();
        for ns in nonce_seeds {
            br = br.rekey_with_witness_bytes(label, ns);
        }
        let mut r = br.finalize(&mut rng);
        r.fill_bytes(dest)
    }
}

/// Schnorr signing context
///
/// We expect users to have separate `SigningContext`s for each role
/// that signature play in their protocol.  These `SigningContext`s
/// may be global `lazy_static!`s, or perhaps constants in future.
///
/// To sign a message, apply the appropriate inherent method to create
/// a signature transcript.
///
/// You should use `merlin::Transcript`s directly if you must do
/// anything more complex, like use signatures in larger zero-knowledge
/// protocols or sign several components but only reveal one later.
///
/// We declare these methods `#[inline(always)]` because rustc does
/// not handle large returns as efficiently as one might like.
/// https://github.com/rust-random/rand/issues/817
#[derive(Clone)] // Debug
pub struct SigningContext(Transcript);

/// Initialize a signing context from a static byte string that
/// identifies the signature's role in the larger protocol.
#[inline(always)]
pub fn signing_context(context: &[u8]) -> SigningContext {
    SigningContext::new(context)
}

impl SigningContext {
    /// Initialize a signing context from a static byte string that
    /// identifies the signature's role in the larger protocol.
    #[inline(always)]
    pub fn new(context: &[u8]) -> SigningContext {
        let mut t = Transcript::new(b"SigningContext");
        t.append_message(b"", context);
        SigningContext(t)
    }

    /// Initialize an owned signing transcript on a message provided as a byte array.
    ///
    /// Avoid this method when processing large slices because it
    /// calls `merlin::Transcript::append_message` directly and
    /// `merlin` is designed for domain separation, not performance.
    #[inline(always)]
    pub fn bytes(&self, bytes: &[u8]) -> Transcript {
        let mut t = self.0.clone();
        t.append_message(b"sign-bytes", bytes);
        t
    }

    /// Initialize an owned signing transcript on a message provided
    /// as a hash function with extensible output mode (XOF) by
    /// finalizing the hash and extracting 32 bytes from XOF.
    #[inline(always)]
    pub fn xof<D: ExtendableOutput>(&self, h: D) -> Transcript {
        let mut prehash = [0u8; 32];
        h.finalize_xof().read(&mut prehash);
        let mut t = self.0.clone();
        t.append_message(b"sign-XoF", &prehash);
        t
    }

    /// Initialize an owned signing transcript on a message provided as
    /// a hash function with 256 bit output.
    #[inline(always)]
    pub fn hash256<D: FixedOutput<OutputSize = U32>>(&self, h: D) -> Transcript {
        let mut prehash = [0u8; 32];
        prehash.copy_from_slice(h.finalize_fixed().as_slice());
        let mut t = self.0.clone();
        t.append_message(b"sign-256", &prehash);
        t
    }

    /// Initialize an owned signing transcript on a message provided as
    /// a hash function with 512 bit output, usually a gross over kill.
    #[inline(always)]
    pub fn hash512<D: FixedOutput<OutputSize = U64>>(&self, h: D) -> Transcript {
        let mut prehash = [0u8; 64];
        prehash.copy_from_slice(h.finalize_fixed().as_slice());
        let mut t = self.0.clone();
        t.append_message(b"sign-512", &prehash);
        t
    }
}

/// Very simple transcript construction from a modern hash function.
///
/// We provide this transcript type to directly use conventional hash
/// functions with an extensible output mode, like Shake128 and
/// Blake2x.
///
/// We recommend using `merlin::Transcript` instead because merlin
/// provides the transcript abstraction natively and might function
/// better in low memory environments.  We therefore do not provide
/// conveniences like `signing_context` for this.
///
/// We note that merlin already uses Keccak, upon which Shake128 is based,
/// and that no rust implementation for Blake2x currently exists.
///
/// We caution that our transcript abstractions cannot provide the
/// protections against hash collisions that Ed25519 provides via
/// double hashing, but that prehashed Ed25519 variants lose.
/// As such, any hash function used here must be collision resistant.
/// We strongly recommend against building XOFs from weaker hash
/// functions like SHA1 with HKDF constructions or similar.
///
/// In `XoFTranscript` style, we never expose the hash function `H`
/// underlying this type, so that developers cannot circumvent the
/// domain separation provided by our methods.  We do this to make
/// `&mut XoFTranscript : SigningTranscript` safe.
pub struct XoFTranscript<H>(H)
where
    H: Update + ExtendableOutput + Clone;

fn input_bytes<H: Update>(h: &mut H, bytes: &[u8]) {
    let l = bytes.len() as u64;
    h.update(&l.to_le_bytes());
    h.update(bytes);
}

impl<H> XoFTranscript<H>
where
    H: Update + ExtendableOutput + Clone,
{
    /// Create a `XoFTranscript` from a conventional hash functions with an extensible output mode.
    ///
    /// We intentionally consume and never reexpose the hash function
    /// provided, so that our domain separation works correctly even
    /// when using `&mut XoFTranscript : SigningTranscript`.
    #[inline(always)]
    pub fn new(h: H) -> XoFTranscript<H> {
        XoFTranscript(h)
    }
}

impl<H> From<H> for XoFTranscript<H>
where
    H: Update + ExtendableOutput + Clone,
{
    #[inline(always)]
    fn from(h: H) -> XoFTranscript<H> {
        XoFTranscript(h)
    }
}

impl<H> SigningTranscript for XoFTranscript<H>
where
    H: Update + ExtendableOutput + Clone,
{
    fn commit_bytes(&mut self, label: &'static [u8], bytes: &[u8]) {
        self.0.update(b"co");
        input_bytes(&mut self.0, label);
        input_bytes(&mut self.0, bytes);
    }

    fn challenge_bytes(&mut self, label: &'static [u8], dest: &mut [u8]) {
        self.0.update(b"ch");
        input_bytes(&mut self.0, label);
        let l = dest.len() as u64;
        self.0.update(&l.to_le_bytes());
        self.0.clone().chain(b"xof").finalize_xof().read(dest);
    }

    fn witness_bytes_rng<R>(
        &self,
        label: &'static [u8],
        dest: &mut [u8],
        nonce_seeds: &[&[u8]],
        mut rng: R,
    ) where
        R: RngCore + CryptoRng,
    {
        let mut h = self.0.clone().chain(b"wb");
        input_bytes(&mut h, label);
        for ns in nonce_seeds {
            input_bytes(&mut h, ns);
        }
        let l = dest.len() as u64;
        h.update(&l.to_le_bytes());

        let mut r = [0u8; 32];
        rng.fill_bytes(&mut r);
        h.update(&r);
        h.finalize_xof().read(dest);
    }
}

/// Schnorr signing transcript with the default `ThreadRng` replaced
/// by an arbitrary `CryptoRng`.
///
/// If `ThreadRng` breaks on your platform, or merely if you're paranoid,
/// then you might "upgrade" from `ThreadRng` to `OsRng` by using calls
/// like `keypair.sign( attach_rng(t,OSRng::new()) )`.
/// However, we recommend instead simply fixing `ThreadRng` for your platform.
///
/// There are also derandomization tricks like
/// `attach_rng(t,ChaChaRng::from_seed([0u8; 32]))`
/// for deterministic signing in tests too.  Although derandomization
/// produces secure signatures, we recommend against doing this in
/// production because we implement protocols like multi-signatures
/// which likely become vulnerable when derandomized.
pub struct SigningTranscriptWithRng<T, R>
where
    T: SigningTranscript,
    R: RngCore + CryptoRng,
{
    t: T,
    rng: RefCell<R>,
}

<<<<<<< HEAD
impl<T, R> SigningTranscript for SigningTranscriptWithRng<T, R>
where
    T: SigningTranscript,
    R: RngCore + CryptoRng,
=======
#[rustfmt::skip]
impl<T,R> SigningTranscript for SigningTranscriptWithRng<T,R>
where T: SigningTranscript, R: RngCore+CryptoRng
>>>>>>> a21bade4
{
    fn commit_bytes(&mut self, label: &'static [u8], bytes: &[u8]) {
        self.t.commit_bytes(label, bytes)
    }

    fn challenge_bytes(&mut self, label: &'static [u8], dest: &mut [u8]) {
        self.t.challenge_bytes(label, dest)
    }

    fn witness_bytes(&self, label: &'static [u8], dest: &mut [u8], nonce_seeds: &[&[u8]]) {
        self.witness_bytes_rng(label, dest, nonce_seeds, &mut *self.rng.borrow_mut())
    }

    fn witness_bytes_rng<RR>(
        &self,
        label: &'static [u8],
        dest: &mut [u8],
        nonce_seeds: &[&[u8]],
        rng: RR,
    ) where
        RR: RngCore + CryptoRng,
    {
        self.t.witness_bytes_rng(label, dest, nonce_seeds, rng)
    }
}

/// Attach a `CryptoRng` to a `SigningTranscript` to replace the default `ThreadRng`.
///
/// There are tricks like `attach_rng(t,ChaChaRng::from_seed([0u8; 32]))`
/// for deterministic tests.  We warn against doing this in production
/// however because, although such derandomization produces secure Schnorr
/// signatures, we do implement protocols here like multi-signatures which
/// likely become vulnerable when derandomized.
pub fn attach_rng<T, R>(t: T, rng: R) -> SigningTranscriptWithRng<T, R>
where
    T: SigningTranscript,
    R: RngCore + CryptoRng,
{
    SigningTranscriptWithRng { t, rng: RefCell::new(rng) }
}

#[cfg(feature = "rand_chacha")]
use rand_chacha::ChaChaRng;

/// Attach a `ChaChaRng` to a `Transcript` to repalce the default `ThreadRng`
#[cfg(feature = "rand_chacha")]
pub fn attach_chacharng<T>(t: T, seed: [u8; 32]) -> SigningTranscriptWithRng<T, ChaChaRng>
where
    T: SigningTranscript,
{
    use rand_core::SeedableRng;
    attach_rng(t, ChaChaRng::from_seed(seed))
}<|MERGE_RESOLUTION|>--- conflicted
+++ resolved
@@ -381,16 +381,9 @@
     rng: RefCell<R>,
 }
 
-<<<<<<< HEAD
-impl<T, R> SigningTranscript for SigningTranscriptWithRng<T, R>
-where
-    T: SigningTranscript,
-    R: RngCore + CryptoRng,
-=======
 #[rustfmt::skip]
 impl<T,R> SigningTranscript for SigningTranscriptWithRng<T,R>
 where T: SigningTranscript, R: RngCore+CryptoRng
->>>>>>> a21bade4
 {
     fn commit_bytes(&mut self, label: &'static [u8], bytes: &[u8]) {
         self.t.commit_bytes(label, bytes)
