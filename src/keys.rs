--- conflicted
+++ resolved
@@ -627,12 +627,7 @@
 
 #[rustfmt::skip]
 impl PublicKey {
-<<<<<<< HEAD
-    const DESCRIPTION: &'static str =
-        "A Ristretto Schnorr public key represented as a 32-byte Ristretto compressed point";
-=======
     const DESCRIPTION: &'static str = "A Ristretto Schnorr public key represented as a 32-byte Ristretto compressed point";
->>>>>>> a21bade4
 
     /// Access the compressed Ristretto form
     pub fn as_compressed(&self) -> &CompressedRistretto {
